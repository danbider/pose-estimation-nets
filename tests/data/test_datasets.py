--- conflicted
+++ resolved
@@ -17,13 +17,8 @@
     batch = base_dataset[0]
     assert batch["images"].shape == (3, im_height, im_width)
     assert batch["keypoints"].shape == (num_targets,)
-<<<<<<< HEAD
-    assert type(batch["images"]) is torch.Tensor
-    assert type(batch["keypoints"]) is torch.Tensor
-=======
     assert isinstance(batch["images"], torch.Tensor)
     assert isinstance(batch["keypoints"], torch.Tensor)
->>>>>>> c45018d8
 
 
 def test_heatmap_dataset(cfg, heatmap_dataset):
@@ -41,9 +36,8 @@
     assert batch["images"].shape == (3, im_height, im_width)
     assert batch["keypoints"].shape == (num_targets,)
     assert batch["heatmaps"].shape[1:] == heatmap_dataset.output_shape
-<<<<<<< HEAD
-    assert type(batch["images"]) is torch.Tensor
-    assert type(batch["keypoints"]) is torch.Tensor
+    assert isinstance(batch["images"], torch.Tensor)
+    assert isinstance(batch["keypoints"], torch.Tensor)
 
 
 def test_multiview_heatmap_dataset(cfg_multiview, multiview_heatmap_dataset):
@@ -63,10 +57,6 @@
     assert batch["heatmaps"].shape[1:] == multiview_heatmap_dataset.output_shape
     assert type(batch["images"]) is torch.Tensor
     assert type(batch["keypoints"]) is torch.Tensor
-=======
-    assert isinstance(batch["images"], torch.Tensor)
-    assert isinstance(batch["keypoints"], torch.Tensor)
->>>>>>> c45018d8
 
 
 def test_heatmap_dataset_context(cfg, heatmap_dataset_context):
@@ -84,9 +74,8 @@
     assert batch["images"].shape == (5, 3, im_height, im_width)
     assert batch["keypoints"].shape == (num_targets,)
     assert batch["heatmaps"].shape[1:] == heatmap_dataset_context.output_shape
-<<<<<<< HEAD
-    assert type(batch["images"]) is torch.Tensor
-    assert type(batch["keypoints"]) is torch.Tensor
+    assert isinstance(batch["images"], torch.Tensor)
+    assert isinstance(batch["keypoints"], torch.Tensor)
 
 
 def test_multiview_heatmap_dataset_context(cfg_multiview, multiview_heatmap_dataset_context):
@@ -105,10 +94,6 @@
     assert batch["heatmaps"].shape[1:] == multiview_heatmap_dataset_context.output_shape
     assert type(batch["images"]) is torch.Tensor
     assert type(batch["keypoints"]) is torch.Tensor
-=======
-    assert isinstance(batch["images"], torch.Tensor)
-    assert isinstance(batch["keypoints"], torch.Tensor)
->>>>>>> c45018d8
 
 
 def test_equal_return_sizes(base_dataset, heatmap_dataset):
