--- conflicted
+++ resolved
@@ -4,16 +4,12 @@
 
 
 def test_supervised_heatmap(
-<<<<<<< HEAD
-    cfg, heatmap_data_module, video_dataloader, video_list, trainer, remove_logs,
-=======
     cfg,
     heatmap_data_module,
     video_dataloader,
     trainer,
     remove_logs,
     run_model_test,
->>>>>>> c46e9a9a
 ):
     """Test the initialization and training of a supervised heatmap model."""
 
