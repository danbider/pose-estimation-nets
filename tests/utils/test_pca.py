--- conflicted
+++ resolved
@@ -33,33 +33,11 @@
     nan_count_pre_cleanup = torch.sum(torch.isnan(kp_pca.data_arr))
     assert nan_count_pre_cleanup > 0
 
-<<<<<<< HEAD
-    combined_loader = base_data_module_combined.train_dataloader()
-    # the default mode of CombinedLoader changes in Lightning 2.0
-    # we manually take the iterbles inside the combined_loader, and make a new class that cycles
-    # only over the labeled dataloader
-    combined_loader = CombinedLoader(combined_loader.iterables, mode="min_size")
-    image_counter = 0
-    for i, batch in enumerate(combined_loader):
-        print(i)
-        # batch is tuple as of lightning 2.0.9
-        batch = batch[0] if isinstance(batch, tuple) else batch
-        image_counter += len(batch["labeled"]["keypoints"])
-        assert type(batch) is dict
-        assert type(batch["labeled"]) is dict
-        assert type(batch["unlabeled"]) is dict
-        assert type(batch["unlabeled"]["frames"]) is torch.Tensor
-        assert check_lists_equal(
-            list(batch["labeled"].keys()), ["images", "keypoints", "idxs", "bbox"]
-        )
-    assert image_counter == dataset_length
-=======
     kp_pca.data_arr = kp_pca._format_data(data_arr=kp_pca.data_arr)
     assert kp_pca.data_arr.shape == (
         num_train_ims,
         2 * num_keypoints_for_pca,  # 2 coords per keypoint
     )
->>>>>>> c46e9a9a
 
     # now clean nans
     kp_pca._clean_any_nans()
