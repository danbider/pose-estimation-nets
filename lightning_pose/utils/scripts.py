--- conflicted
+++ resolved
@@ -572,12 +572,7 @@
                 sorted(preds_file)
         ):
             assert view_name in preds_file_
-<<<<<<< HEAD
-            labels_file = return_absolute_path(os.path.join(cfg.data.data_dir, csv_file))
-=======
             labels_file = io_utils.return_absolute_path(os.path.join(cfg.data.data_dir, csv_file))
-            # preds_file_ = preds_file.replace(".csv", f"_{view_name}.csv")
->>>>>>> 4e13de15
             compute_metrics_single(
                 cfg=cfg,
                 labels_file=labels_file,
