--- conflicted
+++ resolved
@@ -211,20 +211,8 @@
             representations: TensorType["batch", "features", "rep_height", "rep_width", 1] = self.representation_fc(representations)
             representations: TensorType["batch", "features", "rep_height", "rep_width"] = torch.squeeze(representations, 4)
         heatmaps = self.heatmaps_from_representations(representations)
-<<<<<<< HEAD
-        
-        # B = heatmaps.shape[0]
-        # valid_probability_heatmaps = self.softmax(
-        #     heatmaps.reshape(B, self.num_keypoints, -1)
-        # )
-        # valid_probability_heatmaps = valid_probability_heatmaps.reshape(
-        #     B, self.num_keypoints, self.output_shape[0], self.output_shape[1]
-        # )
-        return heatmaps
-=======
         # softmax temp stays 1 here; to modify for model predictions, see constructor
         return spatial_softmax2d(heatmaps, temperature=torch.tensor([1.0]))
->>>>>>> 944f2e67
 
     @typechecked
     def get_loss_inputs_labeled(self, batch_dict: HeatmapBatchDict) -> dict:
