--- conflicted
+++ resolved
@@ -14,17 +14,6 @@
 
 - read config file and perform local test
 
-<<<<<<< HEAD
-# run on grid
-grid run --name run-hydra-test --dockerfile Dockerfile \
---localdir \
---datastore_name mirror-mouse -- \
-scripts/grid-hpo.sh \
---script scripts/grid-run-test-1.sh \
---training.rng_seed_data_pt "[1,2]" \
---dali.base.train.sequence_length "[4,5]"
-=======
->>>>>>> 79313a6e
 ```
 python scripts/hydra-conf-read-test.py
 # will still work but not correct
@@ -32,49 +21,35 @@
 python scripts/hydra-conf-read-test.py --config-dir scripts --config-name config
 ```
 
-<<<<<<< HEAD
-grid run --name run-hydra-test --dockerfile Dockerfile \
---localdir \
---datastore_name mirror-mouse -- \
-scripts/grid-hpo.sh \
---script scripts/grid-run-test-2.sh \
---training.rng_seed_data_pt "[1,2]" \
---dali.base.train.sequence_length "[4,5]"
-=======
 - correctly way to read the config
->>>>>>> 79313a6e
+
 ```
 python scripts/hydra-conf-read-test.py --config-path configs --config-name config
-python scripts/hydra-conf-read-test.py --config-path configs_mirror-mouse --config-name config_mirror-mouse 
+python scripts/hydra-conf-read-test.py --config-path configs_mirror-mouse --config-name config_mirror-mouse
 ```
+
 ## grid run
 
 - config dir and config path test
-```  
+
+```
 grid run --instance_type t2.medium --localdir -- grid-hpo.sh --script scripts/hydra-conf-read-test.sh --config-dir "['scripts/configs_mirror-mouse', 'script/configs']" --config-name "['config','config_mirror-mouse']"
 ```
 
 - config path test with trailing hydra param
+
 ```
 grid run --instance_type t2.medium --localdir -- grid-hpo.sh --script scripts/hydra-conf-read-test.sh --config-path "['configs_mirror-mouse', 'configs']" --config-name "['config','config_mirror-mouse']" --training.rng_seed_data_pt "[1,2]"
 ```
 
 - config path test w/o trailing hydra param
+
 ```
 grid run --instance_type t2.medium --localdir -- grid-hpo.sh --script scripts/hydra-conf-read-test.sh --config-path "['configs_mirror-mouse', 'configs']" --config-name "['config','config_mirror-mouse']"
 ```
 
-<<<<<<< HEAD
-grid run --name run-hydra-test --dockerfile Dockerfile \
---localdir --instance_type g4dn.xlarge \
---datastore_name mirror-mouse -- \
-scripts/grid-hpo.sh \
---script scripts/grid-run-hydra-1.sh \
---training.rng_seed_data_pt "[0,1,2]" \
---dali.base.train.sequence_length "[4,5]"
-=======
-- actual run 
-```  
+- actual run
+
+```
 grid run --dockerfile Dockerfile --instance_type g4dn.xlarge --localdir -- grid-hpo.sh --script scripts/train_hydra.sh --config-path "['configs_mirror-mouse', 'configs']" --config-name "['config','config_mirror-mouse']" --training.rng_seed_data_pt "[1,2]"
->>>>>>> 79313a6e
 ```