--- conflicted
+++ resolved
@@ -172,7 +172,6 @@
     # for epsilon insensitive rectification
     # (in pixels; diffs below this are not penalized)
     epsilon: 20.0
-<<<<<<< HEAD
     # nan removal value. 
     # (in prob; heatmaps with max prob values are removed)
     prob_threshold: 0.05
@@ -194,7 +193,6 @@
     epsilon: 20.0
     # nan removal value. 
     # (in prob; heatmaps with max prob values are removed)
-=======
   # loss = mse between unimodal heatmap and predicted heatmap
   unimodal_mse:
     # weight in front of unimodal loss
@@ -212,7 +210,6 @@
     # weight in front of unimodal loss
     log_weight: 6.5
     # ignore heatmaps with a max prob less than epsilon (so loss is not applied to occlusions)
->>>>>>> 5838e518
     prob_threshold: 0.05
 
 eval:
