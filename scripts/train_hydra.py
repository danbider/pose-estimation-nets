--- conflicted
+++ resolved
@@ -1,12 +1,7 @@
 """Example model training script."""
 
 import hydra
-<<<<<<< HEAD
-import lightning.pytorch as pl
-from omegaconf import DictConfig, ListConfig
-=======
 from omegaconf import DictConfig
->>>>>>> c46e9a9a
 
 from lightning_pose.train import train
 
@@ -28,130 +23,6 @@
 
     To train a model on your own dataset, overwrite the default config_path and config_name args:
 
-<<<<<<< HEAD
-    # ----------------------------------------------------------------------------------
-    # predict on all labeled frames (train/val/test)
-    # ----------------------------------------------------------------------------------
-    pretty_print_str("Predicting train/val/test images...")
-    # compute and save frame-wise predictions
-    preds_file = os.path.join(hydra_output_directory, "predictions.csv")
-    predict_dataset(
-        cfg=cfg,
-        trainer=trainer,
-        model=model,
-        data_module=data_module_pred,
-        ckpt_file=best_ckpt,
-        preds_file=preds_file,
-    )
-    # compute and save various metrics
-    try:
-        preds_files = [os.path.join(hydra_output_directory, path) for path in 
-                       os.listdir(hydra_output_directory) if path.endswith(".csv")]
-        if len(preds_files)>1:
-            preds_file=preds_files
-        compute_metrics(cfg=cfg, preds_file=preds_file, data_module=data_module_pred)
-    except Exception as e:
-        print(f"Error computing metrics\n{e}")
-
-    # ----------------------------------------------------------------------------------
-    # predict folder of videos
-    # ----------------------------------------------------------------------------------
-    if cfg.eval.predict_vids_after_training:
-        pretty_print_str("Predicting videos...")
-        if cfg.eval.test_videos_directory is None:
-            filenames = []
-        else:
-            filenames = check_video_paths(return_absolute_path(cfg.eval.test_videos_directory))
-            vidstr = "video" if (len(filenames) == 1) else "videos"
-            pretty_print_str(
-                f"Found {len(filenames)} {vidstr} to predict on "
-                f"(in cfg.eval.test_videos_directory)"
-            )
-
-        for video_file in filenames:
-            assert os.path.isfile(video_file)
-            pretty_print_str(f"Predicting video: {video_file}...")
-            # get save name for prediction csv file
-            video_pred_dir = os.path.join(hydra_output_directory, "video_preds")
-            video_pred_name = os.path.splitext(os.path.basename(video_file))[0]
-            prediction_csv_file = os.path.join(video_pred_dir, video_pred_name + ".csv")
-            # get save name labeled video csv
-            if cfg.eval.save_vids_after_training:
-                labeled_vid_dir = os.path.join(video_pred_dir, "labeled_videos")
-                labeled_mp4_file = os.path.join(labeled_vid_dir, video_pred_name + "_labeled.mp4")
-            else:
-                labeled_mp4_file = None
-            # predict on video
-            export_predictions_and_labeled_video(
-                video_file=video_file,
-                cfg=cfg,
-                ckpt_file=best_ckpt,
-                prediction_csv_file=prediction_csv_file,
-                labeled_mp4_file=labeled_mp4_file,
-                trainer=trainer,
-                model=model,
-                data_module=data_module_pred,
-                save_heatmaps=cfg.eval.get("predict_vids_after_training_save_heatmaps", False),
-            )
-            # compute and save various metrics
-            try:
-                compute_metrics(
-                    cfg=cfg, preds_file=prediction_csv_file, data_module=data_module_pred,
-                )
-            except Exception as e:
-                print(f"Error predicting on video {video_file}:\n{e}")
-                continue
-
-    # ----------------------------------------------------------------------------------
-    # predict on OOD frames
-    # ----------------------------------------------------------------------------------
-    # update config file to point to OOD data
-    if isinstance(cfg.data.csv_file, list) or isinstance(cfg.data.csv_file, ListConfig):
-        csv_file_ood = []
-        for csv_file in cfg.data.csv_file:
-            csv_file_ood.append(
-                os.path.join(cfg.data.data_dir, csv_file).replace(".csv", "_new.csv"))
-    else:
-        csv_file_ood = os.path.join(
-            cfg.data.data_dir, cfg.data.csv_file).replace(".csv", "_new.csv")
-    if (isinstance(csv_file_ood, str) and os.path.exists(csv_file_ood)) \
-            or (isinstance(csv_file_ood, list) and os.path.exists(csv_file_ood[0])):
-        cfg_ood = cfg.copy()
-        cfg_ood.data.csv_file = csv_file_ood
-        cfg_ood.training.imgaug = "default"
-        cfg_ood.training.train_prob = 1
-        cfg_ood.training.val_prob = 0
-        cfg_ood.training.train_frames = 1
-        # build dataset/datamodule
-        imgaug_transform_ood = get_imgaug_transform(cfg=cfg_ood)
-        dataset_ood = get_dataset(
-            cfg=cfg_ood, data_dir=data_dir, imgaug_transform=imgaug_transform_ood
-        )
-        data_module_ood = get_data_module(cfg=cfg_ood, dataset=dataset_ood, video_dir=video_dir)
-        data_module_ood.setup()
-        pretty_print_str("Predicting OOD images...")
-        # compute and save frame-wise predictions
-        preds_file_ood = os.path.join(hydra_output_directory, "predictions_new.csv")
-        predict_dataset(
-            cfg=cfg_ood,
-            trainer=trainer,
-            model=model,
-            data_module=data_module_ood,
-            ckpt_file=best_ckpt,
-            preds_file=preds_file_ood,
-        )
-        # compute and save various metrics
-        try:
-            preds_files = [
-                os.path.join(hydra_output_directory, path) for path in
-                os.listdir(hydra_output_directory) if path.startswith("predictions_new")
-            ]
-            if len(preds_files) > 1:
-                preds_file_ood = preds_files
-            compute_metrics(cfg=cfg_ood, preds_file=preds_file_ood, data_module=data_module_ood)
-        except Exception as e:
-            print(f"Error computing metrics\n{e}")
-=======
     ```
     python scripts/train_hydra.py --config-path=<PATH/TO/YOUR/CONFIGS/DIR> --config-name=<CONFIG_NAME.yaml>  # noqa
     ```
@@ -162,7 +33,6 @@
     """
 
     train(cfg)
->>>>>>> c46e9a9a
 
 
 if __name__ == "__main__":
